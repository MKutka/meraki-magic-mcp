--- conflicted
+++ resolved
@@ -1,14 +1,8 @@
-<<<<<<< HEAD
 Meraki Magic MCP
 
 Meraki Magic is a Python-based MCP (Model Context Protocol) server for Cisco's Meraki Dashboard. Meraki Magic provides tools for querying the Meraki Dashboard API to discover, monitor, and manage your Meraki environment.
 
 ## Two Versions Available
-=======
-# Meraki Magic MCP
-
-Meraki Magic is a Python-based MCP (Model Context Protocol) server for Cisco's Meraki Dashboard. Meraki Magic provides tools for querying the Meraki Dashboard API to discover, monitor, and manage your Meraki environment.
->>>>>>> 32738b8a
 
 **🚀 Dynamic MCP (Recommended)** - `meraki-mcp-dynamic.py`
 - **~804 API endpoints** automatically exposed
@@ -16,23 +10,11 @@
 - **Auto-updates** when you upgrade the Meraki SDK
 - **No manual coding** required for new endpoints
 
-<<<<<<< HEAD
 **📋 Manual MCP** - `meraki-mcp.py`
 - **40 curated endpoints** with detailed schemas
 - **Type-safe** with Pydantic validation
 - **Custom business logic** for specific use cases
 - **Clean documentation** for common operations
-=======
-- **Comprehensive Network Management**: Full network discovery, monitoring, and management
-- **Advanced Device Management**: Device provisioning, monitoring, and live tools
-- **Wireless Management**: Complete wireless SSID and RF profile management
-- **Switch Management**: Port management, VLAN configuration, and QoS rules
-- **Appliance Management**: VPN, firewall, content filtering, and security management
-- **Camera Management**: Analytics, snapshots, and sense configuration
-- **Network Automation**: Action batches and bulk operations
-- **Live Device Tools**: Ping, cable testing, LED control, and wake-on-LAN
-- **Advanced Monitoring**: Events, alerts, and performance analytics
->>>>>>> 32738b8a
 
 ## Features
 
@@ -68,7 +50,7 @@
 
 **macOS:**
 ```bash
-git clone https://github.com/YOUR_USERNAME/meraki-magic-mcp.git
+git clone https://github.com/MKutka/meraki-magic-mcp.git
 cd meraki-magic-mcp
 python3 -m venv .venv
 source .venv/bin/activate
@@ -79,7 +61,7 @@
 
 **Windows (PowerShell):**
 ```powershell
-git clone https://github.com/YOUR_USERNAME/meraki-magic-mcp.git
+git clone https://github.com/MKutka/meraki-magic-mcp.git
 cd meraki-magic-mcp
 python -m venv .venv
 .venv\Scripts\Activate.ps1
@@ -154,7 +136,6 @@
 
 **📖 Detailed setup instructions: [INSTALL.md](INSTALL.md)**
 
-<<<<<<< HEAD
 ### Manual MCP (Original)
 
 Use `meraki-mcp.py` instead of `meraki-mcp-dynamic.py` in the config above.
@@ -163,8 +144,6 @@
 
 You can run both simultaneously:
 
-=======
->>>>>>> 32738b8a
 ```json
 {
   "mcpServers": {
@@ -180,16 +159,12 @@
 }
 ```
 
-<<<<<<< HEAD
 ## Keeping Updated
 
 The dynamic MCP automatically stays current with Meraki's API:
 
 ```bash
-# Check for updates
-python3 update_meraki.py
-
-# Or manually update
+# Manually update SDK
 pip install --upgrade meraki
 ```
 
@@ -245,7 +220,7 @@
 
 ## Support
 
-- **Issues:** [GitHub Issues](https://github.com/YOUR_USERNAME/meraki-magic-mcp/issues)
+- **Issues:** [GitHub Issues](https://github.com/MKutka/meraki-magic-mcp/issues)
 - **Meraki API Docs:** [developer.cisco.com/meraki/api-v1](https://developer.cisco.com/meraki/api-v1)
 - **MCP Protocol:** [modelcontextprotocol.io](https://modelcontextprotocol.io)
 
@@ -255,20 +230,16 @@
 1. Fork the repository
 2. Create a feature branch
 3. Submit a pull request
-=======
-- Replace the paths above to reflect your local environment.
->>>>>>> 32738b8a
-
-## License
-
-<<<<<<< HEAD
-See [LICENSE](LICENSE) file for details.
-=======
-3. Interact with Claude Desktop
-
-## Network Tools Guide
-
-This guide provides a comprehensive overview of all the network tools available in the Meraki Magic MCP, organized by category and functionality.
+
+---
+
+## Manual MCP Tools Reference
+
+The following tools are available in the manual MCP (`meraki-mcp.py`). **The dynamic MCP provides access to these and 760+ additional endpoints through the generic `call_meraki_api` tool.**
+
+### Network Tools Guide
+
+This guide provides a comprehensive overview of the curated network tools available in the manual MCP, organized by category and functionality.
 
 ### Table of Contents
 
@@ -444,24 +415,9 @@
 
 ---
 
-## Advanced Monitoring Tools
-
-### Network Events & Alerts
-- **`get_network_events(network_id, timespan, per_page)`** - Get network events history
-- **`get_network_event_types(network_id)`** - Get available network event types
-- **`get_network_alerts_history(network_id, timespan)`** - Get network alerts history
-- **`get_network_alerts_settings(network_id)`** - Get network alerts settings
-- **`update_network_alerts_settings(network_id, defaultDestinations, alerts)`** - Update network alerts settings
-
-### Organization Monitoring
-- **`get_organization_api_requests(org_id, timespan)`** - Get organization API request history
-- **`get_organization_webhook_logs(org_id, timespan)`** - Get organization webhook logs
-
----
-
 ## Schema Definitions
 
-The MCP includes comprehensive Pydantic schemas for data validation:
+The manual MCP includes comprehensive Pydantic schemas for data validation:
 
 - `SsidUpdateSchema` - Wireless SSID configuration
 - `FirewallRule` - Firewall rule configuration
@@ -480,7 +436,7 @@
 ## Best Practices
 
 1. **Error Handling**: Always check API responses for errors
-2. **Rate Limiting**: The Meraki API has rate limits; use appropriate delays
+2. **Rate Limiting**: The Meraki API has rate limits; use appropriate delays (or use dynamic MCP with caching)
 3. **Batch Operations**: Use action batches for bulk operations
 4. **Validation**: Use the provided schemas for data validation
 5. **Monitoring**: Regularly check network events and alerts
@@ -493,23 +449,13 @@
 ### Common Issues
 
 1. **Authentication Errors**: Verify your API key is correct and has appropriate permissions
-2. **Rate Limiting**: If you encounter rate limiting, implement delays between requests
+2. **Rate Limiting**: If you encounter rate limiting, implement delays between requests (or use dynamic MCP with caching)
 3. **Network Not Found**: Ensure the network ID is correct and accessible
 4. **Device Not Found**: Verify the device serial number is correct and the device is online
 
 ### Debug Information
 
 Enable debug logging by setting the appropriate log level in your environment.
-
----
-
-## Additional Resources
-
-- [Meraki API Documentation](https://developer.cisco.com/meraki/api-v1/)
-- [MCP Protocol Documentation](https://modelcontextprotocol.io/)
-- [FastMCP Documentation](https://github.com/jlowin/fastmcp)
-
-For more detailed information about additional tools and future enhancements, see the [Additional Tools Roadmap](ADDITIONAL_TOOLS_ROADMAP.md).
 
 ---
 
@@ -530,4 +476,7 @@
 **NO WARRANTY**: The authors disclaim all warranties, including but not limited to warranties of merchantability, fitness for a particular purpose, and non-infringement. In no event shall the authors be liable for any claim, damages, or other liability arising from the use of this software.
 
 **SUPPORT**: This is an open-source project. For production use, consider implementing additional testing, monitoring, and support mechanisms appropriate for your environment.
->>>>>>> 32738b8a
+
+## License
+
+See [LICENSE](LICENSE) file for details.